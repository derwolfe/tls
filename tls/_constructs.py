from __future__ import absolute_import, division, print_function

<<<<<<< HEAD
from construct import Array, Bytes, Struct, UBInt16, UBInt8
=======
from construct import Array, Bytes, Struct, UBInt16, UBInt32, UBInt8
>>>>>>> 16b18ee6


ProtocolVersion = Struct(
    "version",
    UBInt8("major"),
    UBInt8("minor")
)

TLSPlaintext = Struct(
    "TLSPlaintext",
    UBInt8("type"),
    ProtocolVersion,
    UBInt16("length"),  # TODO: Reject packets with length > 2 ** 14
    Bytes("fragment", lambda ctx: ctx.length),
)

TLSCompressed = Struct(
    "TLSCompressed",
    UBInt8("type"),
    ProtocolVersion,
    UBInt16("length"),  # TODO: Reject packets with length > 2 ** 14 + 1024
    Bytes("fragment", lambda ctx: ctx.length),
)

TLSCiphertext = Struct(
    "TLSCiphertext",
    UBInt8("type"),
    ProtocolVersion,
    UBInt16("length"),  # TODO: Reject packets with length > 2 ** 14 + 2048
    Bytes("fragment", lambda ctx: ctx.length),
)

<<<<<<< HEAD
ClientCertificateType = Struct(
    "certificate_types",
    UBInt8("length"),  # TODO: Reject packets of length 0
    Array(lambda ctx: ctx.length, UBInt8("certificate_types")),
)

SignatureAndHashAlgorithm = Struct(
    "algorithms",
    UBInt8("hash"),
    UBInt8("signature"),
)

SupportedSignatureAlgorithms = Struct(
    "supported_signature_algorithms",
    UBInt16("supported_signature_algorithms_length"),
    # TODO: Reject packets of length 0
    Array(
        lambda ctx: ctx.supported_signature_algorithms_length / 2,
        SignatureAndHashAlgorithm,
    ),
)

DistinguishedName = Struct(
    "certificate_authorities",
    UBInt16("length"),
    Bytes("certificate_authorities", lambda ctx: ctx.length)
)

CertificateRequest = Struct(
    "CertificateRequest",
    ClientCertificateType,
    SupportedSignatureAlgorithms,
    DistinguishedName,
=======
Random = Struct(
    "random",
    UBInt32("gmt_unix_time"),
    Bytes("random_bytes", 28),
)

SessionID = Struct(
    "session_id",
    UBInt8("length"),
    Bytes("session_id", lambda ctx: ctx.length)
)

CipherSuites = Struct(
    "cipher_suites",
    UBInt16("length"),  # TODO: Reject packets of length 0
    Array(lambda ctx: ctx.length / 2, Bytes("cipher_suites", 2))
)

CompressionMethods = Struct(
    "compression_methods",
    UBInt8("length"),  # TODO: Reject packets of length 0
    Array(lambda ctx: ctx.length, UBInt8("compression_methods"))
)

Extension = Struct(
    "extensions",
    UBInt16("type"),
    UBInt16("length"),
    Bytes("data", lambda ctx: ctx.length),
)

ClientHello = Struct(
    "ClientHello",
    ProtocolVersion,
    Random,
    SessionID,
    CipherSuites,
    CompressionMethods,
    UBInt16("extensions_length"),
    Bytes("extensions_bytes", lambda ctx: ctx.extensions_length),
)


ServerHello = Struct(
    "ServerHello",
    ProtocolVersion,
    Random,
    SessionID,
    Bytes("cipher_suite", 2),
    UBInt8("compression_method"),
    UBInt16("extensions_length"),
    Bytes("extensions_bytes", lambda ctx: ctx.extensions_length),
>>>>>>> 16b18ee6
)<|MERGE_RESOLUTION|>--- conflicted
+++ resolved
@@ -1,10 +1,6 @@
 from __future__ import absolute_import, division, print_function
 
-<<<<<<< HEAD
-from construct import Array, Bytes, Struct, UBInt16, UBInt8
-=======
 from construct import Array, Bytes, Struct, UBInt16, UBInt32, UBInt8
->>>>>>> 16b18ee6
 
 
 ProtocolVersion = Struct(
@@ -37,41 +33,6 @@
     Bytes("fragment", lambda ctx: ctx.length),
 )
 
-<<<<<<< HEAD
-ClientCertificateType = Struct(
-    "certificate_types",
-    UBInt8("length"),  # TODO: Reject packets of length 0
-    Array(lambda ctx: ctx.length, UBInt8("certificate_types")),
-)
-
-SignatureAndHashAlgorithm = Struct(
-    "algorithms",
-    UBInt8("hash"),
-    UBInt8("signature"),
-)
-
-SupportedSignatureAlgorithms = Struct(
-    "supported_signature_algorithms",
-    UBInt16("supported_signature_algorithms_length"),
-    # TODO: Reject packets of length 0
-    Array(
-        lambda ctx: ctx.supported_signature_algorithms_length / 2,
-        SignatureAndHashAlgorithm,
-    ),
-)
-
-DistinguishedName = Struct(
-    "certificate_authorities",
-    UBInt16("length"),
-    Bytes("certificate_authorities", lambda ctx: ctx.length)
-)
-
-CertificateRequest = Struct(
-    "CertificateRequest",
-    ClientCertificateType,
-    SupportedSignatureAlgorithms,
-    DistinguishedName,
-=======
 Random = Struct(
     "random",
     UBInt32("gmt_unix_time"),
@@ -114,7 +75,6 @@
     Bytes("extensions_bytes", lambda ctx: ctx.extensions_length),
 )
 
-
 ServerHello = Struct(
     "ServerHello",
     ProtocolVersion,
@@ -124,5 +84,39 @@
     UBInt8("compression_method"),
     UBInt16("extensions_length"),
     Bytes("extensions_bytes", lambda ctx: ctx.extensions_length),
->>>>>>> 16b18ee6
+)
+
+ClientCertificateType = Struct(
+    "certificate_types",
+    UBInt8("length"),  # TODO: Reject packets of length 0
+    Array(lambda ctx: ctx.length, UBInt8("certificate_types")),
+)
+
+SignatureAndHashAlgorithm = Struct(
+    "algorithms",
+    UBInt8("hash"),
+    UBInt8("signature"),
+)
+
+SupportedSignatureAlgorithms = Struct(
+    "supported_signature_algorithms",
+    UBInt16("supported_signature_algorithms_length"),
+    # TODO: Reject packets of length 0
+    Array(
+        lambda ctx: ctx.supported_signature_algorithms_length / 2,
+        SignatureAndHashAlgorithm,
+    ),
+)
+
+DistinguishedName = Struct(
+    "certificate_authorities",
+    UBInt16("length"),
+    Bytes("certificate_authorities", lambda ctx: ctx.length)
+)
+
+CertificateRequest = Struct(
+    "CertificateRequest",
+    ClientCertificateType,
+    SupportedSignatureAlgorithms,
+    DistinguishedName,
 )