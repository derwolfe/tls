--- conflicted
+++ resolved
@@ -121,13 +121,6 @@
     DistinguishedName,
 )
 
-<<<<<<< HEAD
-Handshake = Struct(
-    "Handshake",
-    UBInt8("msg_type"),
-    UBInt32("length"),  # TODO: Reject packets with length > 2 ** 24
-    Bytes("body", lambda ctx: ctx.length),
-=======
 ASN1Cert = Struct(
     "ASN1Cert",
     UBInt32("length"),   # TODO: Reject packets with length not in 1..2^24-1
@@ -138,5 +131,11 @@
     "Certificate",  # TODO: Reject packets with length > 2 ** 24 - 1
     UBInt32("certificates_length"),
     Bytes("certificates_bytes", lambda ctx: ctx.certificates_length),
->>>>>>> 5684fa8b
+)
+
+Handshake = Struct(
+    "Handshake",
+    UBInt8("msg_type"),
+    UBInt32("length"),  # TODO: Reject packets with length > 2 ** 24
+    Bytes("body", lambda ctx: ctx.length),
 )