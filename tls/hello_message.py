from __future__ import absolute_import, division, print_function

from enum import Enum

from characteristic import attributes

from tls import _constructs


@attributes(['major', 'minor'])
class ClientVersion(object):
    """
    An object representing a ClientVersion struct.
    """


@attributes(['gmt_unix_time', 'random_bytes'])
class Random(object):
    """
    An object representing a Random struct.
    """


@attributes(['extension_type', 'extension_data'])
class Extension(object):
    """
    An object representing an Extension struct.
    """


@attributes(['client_version', 'random', 'session_id', 'cipher_suites',
             'compression_methods', 'extensions'])
class ClientHello(object):
    """
    An object representing a ClientHello message.
    """


<<<<<<< HEAD
@attributes(['server_version', 'random', 'session_id', 'cipher_suite',
             'compression_method', 'extensions'])
class ServerHello(object):
    """
    An object representing a ServerHello message.
    """


def parse_hello_request():
    """
    Parse a ``HelloRequest`` struct.
    """
    return HelloRequest()


=======
>>>>>>> d4a57956
class CompressionMethod(Enum):
    NULL = 0


class ExtensionType(Enum):
    SIGNATURE_ALGORITHMS = 13
    # XXX: See http://tools.ietf.org/html/rfc5246#ref-TLSEXT


def parse_client_hello(bytes):
    """
    Parse a ``ClientHello`` struct.

    :param bytes: the bytes representing the input.
    :return: ClientHello object.
    """
    construct = _constructs.ClientHello.parse(bytes)
    return ClientHello(
        client_version=ClientVersion(
            major=construct.client_version.major,
            minor=construct.client_version.minor,
        ),
        random=Random(
            gmt_unix_time=construct.random.gmt_unix_time,
            random_bytes=construct.random.random_bytes,
        ),
        session_id=construct.session_id,
        cipher_suites=construct.cipher_suites,
        compression_methods=CompressionMethod(construct.compression_methods),
        extensions=Extension(
            extension_type=ExtensionType(construct.extensions.extension_type),
            extension_data=construct.extensions.extension_data
        )
    )

def parse_server_hello(bytes):
    """
    Parse a ``ServerHello`` struct.

    :param bytes: the bytes representing the input.
    :return: ServerHello object.
    """
<|MERGE_RESOLUTION|>--- conflicted
+++ resolved
@@ -36,7 +36,6 @@
     """
 
 
-<<<<<<< HEAD
 @attributes(['server_version', 'random', 'session_id', 'cipher_suite',
              'compression_method', 'extensions'])
 class ServerHello(object):
@@ -45,15 +44,6 @@
     """
 
 
-def parse_hello_request():
-    """
-    Parse a ``HelloRequest`` struct.
-    """
-    return HelloRequest()
-
-
-=======
->>>>>>> d4a57956
 class CompressionMethod(Enum):
     NULL = 0
 
@@ -89,10 +79,11 @@
         )
     )
 
+
 def parse_server_hello(bytes):
     """
     Parse a ``ServerHello`` struct.
 
     :param bytes: the bytes representing the input.
     :return: ServerHello object.
-    """
+    """